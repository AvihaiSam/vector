--- conflicted
+++ resolved
@@ -236,13 +236,9 @@
 cidr-utils = { version = "0.5.7", default-features = false }
 clap = { version = "3.2.22", default-features = false, features = ["derive", "env", "std"] }
 colored = { version = "2.0.0", default-features = false }
-<<<<<<< HEAD
 crossbeam-queue = { version = "0.3.5", default-features = false, features = ["std"], optional = true }
 crossbeam-utils = { version = "0.8.8", default-features = false, features = ["std"] }
-csv = { version = "1.1", default-features = false, optional = true }
-=======
 csv = { version = "1.1", default-features = false }
->>>>>>> 2a01e253
 derivative = { version = "2.2.0", default-features = false }
 dirs-next = { version = "2.0.0", default-features = false, optional = true }
 dyn-clone = { version = "1.0.9", default-features = false }
@@ -293,16 +289,10 @@
 rdkafka = { version = "0.28.0", default-features = false, features = ["tokio", "libz", "ssl", "zstd"], optional = true }
 redis = { version = "0.21.6", default-features = false, features = ["connection-manager", "tokio-comp", "tokio-native-tls-comp"], optional = true }
 regex = { version = "1.6.0", default-features = false, features = ["std", "perf"] }
-<<<<<<< HEAD
-roaring = { version = "0.9.0", default-features = false, optional = true }
-seahash = { version = "4.1.0", default-features = false, optional = true }
-semver = { version = "1.0.12", default-features = false, features = ["serde", "std"], optional = true }
 slab = { version = "0.4.6", default-features = false, optional = true }
-=======
 roaring = { version = "0.10.1", default-features = false, optional = true }
 seahash = { version = "4.1.0", default-features = false }
 semver = { version = "1.0.14", default-features = false, features = ["serde", "std"], optional = true }
->>>>>>> 2a01e253
 smallvec = { version = "1", default-features = false, features = ["union"] }
 snafu = { version = "0.7.1", default-features = false, features = ["futures"] }
 snap = { version = "1.0.5", default-features = false, optional = true }
