--- conflicted
+++ resolved
@@ -79,22 +79,11 @@
             },
         ]
     }
-<<<<<<< HEAD
-
-    fn call_by_vm(&self, _ctx: &mut Context, args: &mut VmArgumentList) -> Resolved {
-        let value = args.required("value");
-        let pattern = args.required("pattern");
-        let all = args.optional("all");
-
-        match_array(value, pattern, all)
-    }
 
     fn symbol(&self) -> Option<(&'static str, usize)> {
         // TODO
         None
     }
-=======
->>>>>>> d483777f
 }
 
 #[derive(Debug, Clone)]
