use std::collections::BTreeMap;

use ::value::Value;
use regex::Regex;
use vrl::prelude::*;

use crate::log_util;

fn parse_nginx_log(
    bytes: Value,
    timestamp_format: Option<Value>,
    format: &Bytes,
    ctx: &Context,
) -> Resolved {
    let message = bytes.try_bytes_utf8_lossy()?;
    let timestamp_format = match timestamp_format {
        None => time_format_for_format(format.as_ref()),
        Some(timestamp_format) => timestamp_format.try_bytes_utf8_lossy()?.to_string(),
    };
    let regex = regex_for_format(format.as_ref());
    let captures = regex.captures(&message).ok_or("failed parsing log line")?;
    log_util::log_fields(regex, &captures, &timestamp_format, ctx.timezone())
        .map(rename_referrer)
        .map_err(Into::into)
}

fn variants() -> Vec<Value> {
    vec![value!("combined"), value!("error")]
}

#[derive(Clone, Copy, Debug)]
pub struct ParseNginxLog;

impl Function for ParseNginxLog {
    fn identifier(&self) -> &'static str {
        "parse_nginx_log"
    }

    fn parameters(&self) -> &'static [Parameter] {
        &[
            Parameter {
                keyword: "value",
                kind: kind::BYTES,
                required: true,
            },
            Parameter {
                keyword: "format",
                kind: kind::BYTES,
                required: true,
            },
            Parameter {
                keyword: "timestamp_format",
                kind: kind::BYTES,
                required: false,
            },
        ]
    }

    fn compile(
        &self,
        _state: (&mut state::LocalEnv, &mut state::ExternalEnv),
        _ctx: &mut FunctionCompileContext,
        mut arguments: ArgumentList,
    ) -> Compiled {
        let value = arguments.required("value");
        let format = arguments
            .required_enum("format", &variants())?
            .try_bytes()
            .expect("format not bytes");

        let timestamp_format = arguments.optional("timestamp_format");

        Ok(Box::new(ParseNginxLogFn {
            value,
            format,
            timestamp_format,
        }))
    }

    fn examples(&self) -> &'static [Example] {
        &[
            Example {
                title: "parse nginx combined log",
                source: r#"encode_json(parse_nginx_log!(s'172.17.0.1 - - [31/Mar/2021:12:04:07 +0000] "GET / HTTP/1.1" 200 612 "-" "curl/7.75.0" "-"', "combined"))"#,
                result: Ok(
                    r#"s'{"agent":"curl/7.75.0","client":"172.17.0.1","method":"GET","path":"/","protocol":"HTTP/1.1","request":"GET / HTTP/1.1","size":612,"status":200,"timestamp":"2021-03-31T12:04:07Z"}'"#,
                ),
            },
            Example {
                title: "parse nginx error log",
                source: r#"encode_json(parse_nginx_log!(s'2021/04/01 13:02:31 [error] 31#31: *1 open() "/usr/share/nginx/html/not-found" failed (2: No such file or directory), client: 172.17.0.1, server: localhost, request: "POST /not-found HTTP/1.1", host: "localhost:8081"', "error"))"#,
                result: Ok(
                    r#"s'{"cid":1,"client":"172.17.0.1","host":"localhost:8081","message":"open() \"/usr/share/nginx/html/not-found\" failed (2: No such file or directory)","pid":31,"request":"POST /not-found HTTP/1.1","server":"localhost","severity":"error","tid":31,"timestamp":"2021-04-01T13:02:31Z"}'"#,
                ),
            },
        ]
    }

    fn compile_argument(
        &self,
        _args: &[(&'static str, Option<ResolvedArgument>)],
        _ctx: &mut FunctionCompileContext,
        name: &str,
        expr: Option<&expression::Expr>,
    ) -> CompiledArgument {
        match (name, expr) {
            ("format", Some(expr)) => {
                let format = expr
                    .as_enum("format", variants())?
                    .try_bytes()
                    .expect("format not bytes");
                Ok(Some(Box::new(format) as _))
            }
            _ => Ok(None),
        }
    }
<<<<<<< HEAD

    fn call_by_vm(&self, ctx: &mut Context, args: &mut VmArgumentList) -> Resolved {
        let value = args.required("value");
        let format = args.required_any("format").downcast_ref::<Bytes>().unwrap();
        let timestamp_format = args.optional("timestamp_format");

        parse_nginx_log(value, timestamp_format, format, ctx)
    }

    fn symbol(&self) -> Option<(&'static str, usize)> {
        // TODO
        None
    }
=======
>>>>>>> d483777f
}

fn regex_for_format(format: &[u8]) -> &Regex {
    match format {
        b"combined" => &*log_util::REGEX_NGINX_COMBINED_LOG,
        b"error" => &*log_util::REGEX_NGINX_ERROR_LOG,
        _ => unreachable!(),
    }
}

fn time_format_for_format(format: &[u8]) -> String {
    match format {
        b"combined" => "%d/%b/%Y:%T %z".to_owned(),
        b"error" => "%Y/%m/%d %H:%M:%S".to_owned(),
        _ => unreachable!(),
    }
}

fn rename_referrer(mut value: Value) -> Value {
    if let Some(obj) = value.as_object_mut() {
        if let Some(referer) = obj.remove("referrer") {
            obj.insert("referer".into(), referer);
        }
    }
    value
}

#[derive(Debug, Clone)]
struct ParseNginxLogFn {
    value: Box<dyn Expression>,
    format: Bytes,
    timestamp_format: Option<Box<dyn Expression>>,
}

impl Expression for ParseNginxLogFn {
    fn resolve(&self, ctx: &mut Context) -> Resolved {
        let bytes = self.value.resolve(ctx)?;
        let timestamp_format = self
            .timestamp_format
            .as_ref()
            .map(|expr| expr.resolve(ctx))
            .transpose()?;
        let format = &self.format;

        parse_nginx_log(bytes, timestamp_format, format, ctx)
    }

    fn type_def(&self, _: (&state::LocalEnv, &state::ExternalEnv)) -> TypeDef {
        TypeDef::object(match self.format.as_ref() {
            b"combined" => kind_combined(),
            b"error" => kind_error(),
            _ => unreachable!(),
        })
        .fallible()
    }
}

#[inline(never)]
#[no_mangle]
pub extern "C" fn vrl_fn_parse_nginx_log(value: &mut Value, result: &mut Resolved) {
    todo!()
}

fn kind_combined() -> BTreeMap<Field, Kind> {
    BTreeMap::from([
        ("client".into(), Kind::bytes()),
        ("user".into(), Kind::bytes().or_null()),
        ("timestamp".into(), Kind::timestamp()),
        ("request".into(), Kind::bytes()),
        ("method".into(), Kind::bytes()),
        ("path".into(), Kind::bytes()),
        ("protocol".into(), Kind::bytes()),
        ("status".into(), Kind::integer()),
        ("size".into(), Kind::integer()),
        ("referer".into(), Kind::bytes().or_null()),
        ("agent".into(), Kind::bytes().or_null()),
        ("compression".into(), Kind::bytes().or_null()),
    ])
}

fn kind_error() -> BTreeMap<Field, Kind> {
    BTreeMap::from([
        ("timestamp".into(), Kind::timestamp()),
        ("severity".into(), Kind::bytes()),
        ("pid".into(), Kind::integer()),
        ("tid".into(), Kind::integer()),
        ("cid".into(), Kind::integer()),
        ("message".into(), Kind::bytes()),
        ("excess".into(), Kind::float().or_null()),
        ("zone".into(), Kind::bytes().or_null()),
        ("client".into(), Kind::bytes().or_null()),
        ("server".into(), Kind::bytes().or_null()),
        ("request".into(), Kind::bytes().or_null()),
        ("upstream".into(), Kind::bytes().or_null()),
        ("host".into(), Kind::bytes().or_null()),
        ("port".into(), Kind::bytes().or_null()),
    ])
}

#[cfg(test)]
mod tests {
    use chrono::prelude::*;
    use vector_common::btreemap;

    use super::*;

    test_function![
        parse_combined_log => ParseNginxLog;

        combined_line_valid {
            args: func_args![
                value: r#"172.17.0.1 - - [31/Mar/2021:12:04:07 +0000] "GET / HTTP/1.1" 200 612 "-" "curl/7.75.0" "-""#,
                format: "combined"
            ],
            want: Ok(btreemap! {
                "client" => "172.17.0.1",
                "timestamp" => Value::Timestamp(DateTime::parse_from_rfc3339("2021-03-31T12:04:07Z").unwrap().into()),
                "request" => "GET / HTTP/1.1",
                "method" => "GET",
                "path" => "/",
                "protocol" => "HTTP/1.1",
                "status" => 200,
                "size" => 612,
                "agent" => "curl/7.75.0",
            }),
            tdef: TypeDef::object(kind_combined()).fallible(),
        }

        combined_line_valid_no_compression {
            args: func_args![
                value: r#"0.0.0.0 - - [23/Apr/2021:14:59:24 +0000] "GET /my-path/manifest.json HTTP/1.1" 200 504 "https://my-url.com/my-path" "Mozilla/5.0 (Macintosh; Intel Mac OS X 10_15_7) AppleWebKit/537.36 (KHTML, like Gecko) Chrome/89.0.4389.90 Safari/537.36""#,
                format: "combined"
            ],
            want: Ok(btreemap! {
                "client" => "0.0.0.0",
                "timestamp" => Value::Timestamp(DateTime::parse_from_rfc3339("2021-04-23T14:59:24Z").unwrap().into()),
                "request" => "GET /my-path/manifest.json HTTP/1.1",
                "method" => "GET",
                "path" => "/my-path/manifest.json",
                "protocol" => "HTTP/1.1",
                "status" => 200,
                "size" => 504,
                "referer" => "https://my-url.com/my-path",
                "agent" => "Mozilla/5.0 (Macintosh; Intel Mac OS X 10_15_7) AppleWebKit/537.36 (KHTML, like Gecko) Chrome/89.0.4389.90 Safari/537.36",
            }),
            tdef: TypeDef::object(kind_combined()).fallible(),
        }

        combined_line_valid_all_fields {
            args: func_args![
                value: r#"172.17.0.1 alice - [01/Apr/2021:12:02:31 +0000] "POST /not-found HTTP/1.1" 404 153 "http://localhost/somewhere" "Mozilla/5.0 (Windows NT 6.1) AppleWebKit/537.36 (KHTML, like Gecko) Chrome/72.0.3626.119 Safari/537.36" "2.75""#,
                format: "combined"
            ],
            want: Ok(btreemap! {
                "client" => "172.17.0.1",
                "user" => "alice",
                "timestamp" => Value::Timestamp(DateTime::parse_from_rfc3339("2021-04-01T12:02:31Z").unwrap().into()),
                "request" => "POST /not-found HTTP/1.1",
                "method" => "POST",
                "path" => "/not-found",
                "protocol" => "HTTP/1.1",
                "status" => 404,
                "size" => 153,
                "referer" => "http://localhost/somewhere",
                "agent" => "Mozilla/5.0 (Windows NT 6.1) AppleWebKit/537.36 (KHTML, like Gecko) Chrome/72.0.3626.119 Safari/537.36",
                "compression" => "2.75",
            }),
            tdef: TypeDef::object(kind_combined()).fallible(),
        }

        error_line_valid {
            args: func_args![
                value: r#"2021/04/01 13:02:31 [error] 31#31: *1 open() "/usr/share/nginx/html/not-found" failed (2: No such file or directory), client: 172.17.0.1, server: localhost, request: "POST /not-found HTTP/1.1", host: "localhost:8081""#,
                format: "error"
            ],
            want: Ok(btreemap! {
                "timestamp" => Value::Timestamp(DateTime::parse_from_rfc3339("2021-04-01T13:02:31Z").unwrap().into()),
                "severity" => "error",
                "pid" => 31,
                "tid" => 31,
                "cid" => 1,
                "message" => "open() \"/usr/share/nginx/html/not-found\" failed (2: No such file or directory)",
                "client" => "172.17.0.1",
                "server" => "localhost",
                "request" => "POST /not-found HTTP/1.1",
                "host" => "localhost:8081",
            }),
            tdef: TypeDef::object(kind_error()).fallible(),
        }

        error_line_with_referrer {
            args: func_args![
                value: r#"2021/06/03 09:30:50 [error] 32#32: *6 open() "/usr/share/nginx/html/favicon.ico" failed (2: No such file or directory), client: 10.244.0.0, server: localhost, request: "GET /favicon.ico HTTP/1.1", host: "65.21.190.83:31256", referrer: "http://65.21.190.83:31256/""#,
                format: "error"
            ],
            want: Ok(btreemap! {
                "timestamp" => Value::Timestamp(DateTime::parse_from_rfc3339("2021-06-03T09:30:50Z").unwrap().into()),
                "severity" => "error",
                "pid" => 32,
                "tid" => 32,
                "cid" => 6,
                "message" => "open() \"/usr/share/nginx/html/favicon.ico\" failed (2: No such file or directory)",
                "client" => "10.244.0.0",
                "server" => "localhost",
                "request" => "GET /favicon.ico HTTP/1.1",
                "host" => "65.21.190.83:31256",
                "referer" => "http://65.21.190.83:31256/",
            }),
            tdef: TypeDef::object(kind_error()).fallible(),
        }

        error_line_starting {
            args: func_args![
                value: r#"2021/06/17 19:25:59 [notice] 133309#133309: signal process started"#,
                format: "error"
            ],
            want: Ok(btreemap! {
                "timestamp" => Value::Timestamp(DateTime::parse_from_rfc3339("2021-06-17T19:25:59Z").unwrap().into()),
                "severity" => "notice",
                "pid" => 133309,
                "tid" => 133309,
                "message" => "signal process started",
            }),
            tdef: TypeDef::object(kind_error()).fallible(),
        }

        error_line_with_upstream {
            args: func_args![
                value: r#"2022/04/15 08:16:13 [error] 7164#7164: *20 connect() failed (113: No route to host) while connecting to upstream, client: 10.244.0.0, server: test.local, request: "GET / HTTP/2.0", upstream: "http://127.0.0.1:80/""#,
                format: "error"
            ],
            want: Ok(btreemap! {
                "timestamp" => Value::Timestamp(DateTime::parse_from_rfc3339("2022-04-15T08:16:13Z").unwrap().into()),
                "severity" => "error",
                "pid" => 7164,
                "tid" => 7164,
                "cid" => 20,
                "message" => "connect() failed (113: No route to host) while connecting to upstream",
                "client" => "10.244.0.0",
                "server" => "test.local",
                "request" => "GET / HTTP/2.0",
                "upstream" => "http://127.0.0.1:80/",
            }),
            tdef: TypeDef::object(kind_error()).fallible(),
        }

        error_rate_limit {
            args: func_args![
                value: r#"2022/05/30 20:56:22 [error] 7164#7164: *38068741 limiting requests, excess: 50.416 by zone "api_access_token", client: 10.244.0.0, server: test.local, request: "GET / HTTP/2.0", host: "127.0.0.1:8080""#,
                format: "error"
            ],
            want: Ok(btreemap! {
                "timestamp" => Value::Timestamp(DateTime::parse_from_rfc3339("2022-05-30T20:56:22Z").unwrap().into()),
                "severity" => "error",
                "pid" => 7164,
                "tid" => 7164,
                "cid" => 38068741,
                "message" => "limiting requests",
                "excess" => 50.416,
                "zone" => "api_access_token",
                "client" => "10.244.0.0",
                "server" => "test.local",
                "request" => "GET / HTTP/2.0",
                "host" => "127.0.0.1:8080",
            }),
            tdef: TypeDef::object(kind_error()).fallible(),
        }
    ];
}<|MERGE_RESOLUTION|>--- conflicted
+++ resolved
@@ -114,22 +114,11 @@
             _ => Ok(None),
         }
     }
-<<<<<<< HEAD
-
-    fn call_by_vm(&self, ctx: &mut Context, args: &mut VmArgumentList) -> Resolved {
-        let value = args.required("value");
-        let format = args.required_any("format").downcast_ref::<Bytes>().unwrap();
-        let timestamp_format = args.optional("timestamp_format");
-
-        parse_nginx_log(value, timestamp_format, format, ctx)
-    }
 
     fn symbol(&self) -> Option<(&'static str, usize)> {
         // TODO
         None
     }
-=======
->>>>>>> d483777f
 }
 
 fn regex_for_format(format: &[u8]) -> &Regex {
