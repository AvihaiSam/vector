use ::value::Value;
use vrl::prelude::*;

fn truncate(value: Value, limit: Value, ellipsis: Value) -> Resolved {
    let mut value = value.try_bytes_utf8_lossy()?.into_owned();
    let limit = limit.try_integer()?;
    let limit = if limit < 0 { 0 } else { limit as usize };
    let ellipsis = ellipsis.try_boolean()?;
    let pos = if let Some((pos, chr)) = value.char_indices().take(limit).last() {
        // char_indices gives us the starting position of the character at limit,
        // we want the end position.
        pos + chr.len_utf8()
    } else {
        // We have an empty string
        0
    };
    if value.len() > pos {
        value.truncate(pos);

        if ellipsis {
            value.push_str("...");
        }
    }
    Ok(value.into())
}

#[derive(Clone, Copy, Debug)]
pub struct Truncate;

impl Function for Truncate {
    fn identifier(&self) -> &'static str {
        "truncate"
    }

    fn parameters(&self) -> &'static [Parameter] {
        &[
            Parameter {
                keyword: "value",
                kind: kind::BYTES,
                required: true,
            },
            Parameter {
                keyword: "limit",
                kind: kind::INTEGER,
                required: true,
            },
            Parameter {
                keyword: "ellipsis",
                kind: kind::BOOLEAN,
                required: false,
            },
        ]
    }

    fn examples(&self) -> &'static [Example] {
        &[
            Example {
                title: "truncate",
                source: r#"truncate("foobar", 3)"#,
                result: Ok("foo"),
            },
            Example {
                title: "too short",
                source: r#"truncate("foo", 4)"#,
                result: Ok("foo"),
            },
            Example {
                title: "ellipsis",
                source: r#"truncate("foo", 2, true)"#,
                result: Ok("fo..."),
            },
        ]
    }

    fn compile(
        &self,
        _state: (&mut state::LocalEnv, &mut state::ExternalEnv),
        _ctx: &mut FunctionCompileContext,
        mut arguments: ArgumentList,
    ) -> Compiled {
        let value = arguments.required("value");
        let limit = arguments.required("limit");
        let ellipsis = arguments.optional("ellipsis").unwrap_or(expr!(false));

        Ok(Box::new(TruncateFn {
            value,
            limit,
            ellipsis,
        }))
    }
<<<<<<< HEAD

    fn call_by_vm(&self, _ctx: &mut Context, args: &mut VmArgumentList) -> Resolved {
        let value = args.required("value");
        let limit = args.required("limit");
        let ellipsis = args.optional("ellipsis").unwrap_or_else(|| value!(false));

        truncate(value, limit, ellipsis)
    }

    fn symbol(&self) -> Option<(&'static str, usize)> {
        // TODO
        None
    }
=======
>>>>>>> d483777f
}

#[derive(Debug, Clone)]
struct TruncateFn {
    value: Box<dyn Expression>,
    limit: Box<dyn Expression>,
    ellipsis: Box<dyn Expression>,
}

impl Expression for TruncateFn {
    fn resolve(&self, ctx: &mut Context) -> Resolved {
        let value = self.value.resolve(ctx)?;
        let limit = self.limit.resolve(ctx)?;
        let ellipsis = self.ellipsis.resolve(ctx)?;

        truncate(value, limit, ellipsis)
    }

    fn type_def(&self, _: (&state::LocalEnv, &state::ExternalEnv)) -> TypeDef {
        TypeDef::bytes().infallible()
    }
}

#[inline(never)]
#[no_mangle]
pub extern "C" fn vrl_fn_truncate(value: &mut Value, result: &mut Resolved) {
    todo!()
}

#[cfg(test)]
mod tests {
    use super::*;

    test_function![
        truncate => Truncate;

        empty {
             args: func_args![value: "Super",
                              limit: 0,
             ],
             want: Ok(""),
             tdef: TypeDef::bytes().infallible(),
         }

        ellipsis {
            args: func_args![value: "Super",
                             limit: 0,
                             ellipsis: true
            ],
            want: Ok("..."),
            tdef: TypeDef::bytes().infallible(),
        }

        complete {
            args: func_args![value: "Super",
                             limit: 10
            ],
            want: Ok("Super"),
            tdef: TypeDef::bytes().infallible(),
        }

        exact {
            args: func_args![value: "Super",
                             limit: 5,
                             ellipsis: true
            ],
            want: Ok("Super"),
            tdef: TypeDef::bytes().infallible(),
        }

        big {
            args: func_args![value: "Supercalifragilisticexpialidocious",
                             limit: 5
            ],
            want: Ok("Super"),
            tdef: TypeDef::bytes().infallible(),
        }

        big_ellipsis {
            args: func_args![value: "Supercalifragilisticexpialidocious",
                             limit: 5,
                             ellipsis: true,
            ],
            want: Ok("Super..."),
            tdef: TypeDef::bytes().infallible(),
        }

        unicode {
            args: func_args![value: "♔♕♖♗♘♙♚♛♜♝♞♟",
                             limit: 6,
                             ellipsis: true
            ],
            want: Ok("♔♕♖♗♘♙..."),
            tdef: TypeDef::bytes().infallible(),
        }
    ];
}<|MERGE_RESOLUTION|>--- conflicted
+++ resolved
@@ -88,22 +88,11 @@
             ellipsis,
         }))
     }
-<<<<<<< HEAD
-
-    fn call_by_vm(&self, _ctx: &mut Context, args: &mut VmArgumentList) -> Resolved {
-        let value = args.required("value");
-        let limit = args.required("limit");
-        let ellipsis = args.optional("ellipsis").unwrap_or_else(|| value!(false));
-
-        truncate(value, limit, ellipsis)
-    }
 
     fn symbol(&self) -> Option<(&'static str, usize)> {
         // TODO
         None
     }
-=======
->>>>>>> d483777f
 }
 
 #[derive(Debug, Clone)]
