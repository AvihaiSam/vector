use ::value::Value;
use csv::ReaderBuilder;
use vrl::prelude::*;

fn parse_csv(csv_string: Value, delimiter: Value) -> Resolved {
    let csv_string = csv_string.try_bytes()?;
    let delimiter = delimiter.try_bytes()?;
    if delimiter.len() != 1 {
        return Err("delimiter must be a single character".into());
    }
    let delimiter = delimiter[0];
    let reader = ReaderBuilder::new()
        .has_headers(false)
        .delimiter(delimiter)
        .from_reader(&*csv_string);
    reader
        .into_byte_records()
        .next()
        .transpose()
        .map_err(|err| format!("invalid csv record: {}", err).into()) // shouldn't really happen
        .map(|record| {
            record
                .map(|record| {
                    record
                        .iter()
                        .map(|x| Bytes::copy_from_slice(x).into())
                        .collect::<Vec<Value>>()
                })
                .unwrap_or_default()
                .into()
        })
}

#[derive(Clone, Copy, Debug)]
pub struct ParseCsv;

impl Function for ParseCsv {
    fn identifier(&self) -> &'static str {
        "parse_csv"
    }

    fn examples(&self) -> &'static [Example] {
        &[Example {
            title: "parse a single CSV formatted row",
            source: r#"parse_csv!(s'foo,bar,"foo "", bar"')"#,
            result: Ok(r#"["foo", "bar", "foo \", bar"]"#),
        }]
    }

    fn compile(
        &self,
        _state: (&mut state::LocalEnv, &mut state::ExternalEnv),
        _ctx: &mut FunctionCompileContext,
        mut arguments: ArgumentList,
    ) -> Compiled {
        let value = arguments.required("value");
        let delimiter = arguments.optional("delimiter").unwrap_or(expr!(","));
        Ok(Box::new(ParseCsvFn { value, delimiter }))
    }

    fn parameters(&self) -> &'static [Parameter] {
        &[
            Parameter {
                keyword: "value",
                kind: kind::BYTES,
                required: true,
            },
            Parameter {
                keyword: "delimiter",
                kind: kind::BYTES,
                required: false,
            },
        ]
    }
<<<<<<< HEAD

    fn call_by_vm(&self, _ctx: &mut Context, args: &mut VmArgumentList) -> Resolved {
        let value = args.required("value");
        let delimiter = args
            .optional("delimiter")
            .unwrap_or_else(|| Value::from(","));

        parse_csv(value, delimiter)
    }

    fn symbol(&self) -> Option<(&'static str, usize)> {
        // TODO
        None
    }
=======
>>>>>>> d483777f
}

#[derive(Debug, Clone)]
struct ParseCsvFn {
    value: Box<dyn Expression>,
    delimiter: Box<dyn Expression>,
}

impl Expression for ParseCsvFn {
    fn resolve(&self, ctx: &mut Context) -> Resolved {
        let csv_string = self.value.resolve(ctx)?;
        let delimiter = self.delimiter.resolve(ctx)?;

        parse_csv(csv_string, delimiter)
    }

    fn type_def(&self, _: (&state::LocalEnv, &state::ExternalEnv)) -> TypeDef {
        TypeDef::array(inner_kind()).fallible()
    }
}

#[inline(never)]
#[no_mangle]
pub extern "C" fn vrl_fn_parse_csv(value: &mut Value, result: &mut Resolved) {
    todo!()
}

#[inline]
fn inner_kind() -> Collection<Index> {
    let mut v = Collection::any();
    v.set_unknown(Kind::bytes());
    v
}

#[cfg(test)]
mod tests {
    use super::*;

    test_function![
        parse_csv => ParseCsv;

        valid {
            args: func_args![value: value!("foo,bar,\"foo \"\", bar\"")],
            want: Ok(value!(["foo", "bar", "foo \", bar"])),
            tdef: TypeDef::array(inner_kind()).fallible(),
        }

        invalid_utf8 {
            args: func_args![value: value!(Bytes::copy_from_slice(&b"foo,b\xFFar"[..]))],
            want: Ok(value!(vec!["foo".into(), value!(Bytes::copy_from_slice(&b"b\xFFar"[..]))])),
            tdef: TypeDef::array(inner_kind()).fallible(),
        }

        custom_delimiter {
            args: func_args![value: value!("foo bar"), delimiter: value!(" ")],
            want: Ok(value!(["foo", "bar"])),
            tdef: TypeDef::array(inner_kind()).fallible(),
        }

        invalid_delimiter {
            args: func_args![value: value!("foo bar"), delimiter: value!(",,")],
            want: Err("delimiter must be a single character"),
            tdef: TypeDef::array(inner_kind()).fallible(),
        }

        single_value {
            args: func_args![value: value!("foo")],
            want: Ok(value!(["foo"])),
            tdef: TypeDef::array(inner_kind()).fallible(),
        }

        empty_string {
            args: func_args![value: value!("")],
            want: Ok(value!([])),
            tdef: TypeDef::array(inner_kind()).fallible(),
        }

        multiple_lines {
            args: func_args![value: value!("first,line\nsecond,line,with,more,fields")],
            want: Ok(value!(["first", "line"])),
            tdef: TypeDef::array(inner_kind()).fallible(),
        }
    ];
}<|MERGE_RESOLUTION|>--- conflicted
+++ resolved
@@ -72,23 +72,11 @@
             },
         ]
     }
-<<<<<<< HEAD
-
-    fn call_by_vm(&self, _ctx: &mut Context, args: &mut VmArgumentList) -> Resolved {
-        let value = args.required("value");
-        let delimiter = args
-            .optional("delimiter")
-            .unwrap_or_else(|| Value::from(","));
-
-        parse_csv(value, delimiter)
-    }
 
     fn symbol(&self) -> Option<(&'static str, usize)> {
         // TODO
         None
     }
-=======
->>>>>>> d483777f
 }
 
 #[derive(Debug, Clone)]
