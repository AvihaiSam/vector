[package]
name = "vector-vrl-functions"
version = "0.1.0"
authors = ["Vector Contributors <vector@datadoghq.com>"]
edition = "2021"
publish = false
license = "MPL-2.0"

[dependencies]
<<<<<<< HEAD
lookup = { path = "../lookup" }
value = { path = "../value" }
vrl-core = { package = "vrl", path = "../vrl/core" }
=======
vrl = { package = "vrl", path = "../vrl/vrl" }
>>>>>>> 63435c76
<|MERGE_RESOLUTION|>--- conflicted
+++ resolved
@@ -7,10 +7,6 @@
 license = "MPL-2.0"
 
 [dependencies]
-<<<<<<< HEAD
 lookup = { path = "../lookup" }
 value = { path = "../value" }
-vrl-core = { package = "vrl", path = "../vrl/core" }
-=======
-vrl = { package = "vrl", path = "../vrl/vrl" }
->>>>>>> 63435c76
+vrl = { package = "vrl", path = "../vrl/vrl" }