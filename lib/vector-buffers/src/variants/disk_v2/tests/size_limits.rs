use std::time::Duration;

use tokio::time::timeout;
use tokio_test::{assert_pending, task::spawn};
use tracing::Instrument;

use super::{
    create_buffer_v2_with_data_file_count_limit, create_buffer_v2_with_max_data_file_size,
    create_buffer_v2_with_max_record_size,
};
use crate::{
    assert_buffer_is_empty, assert_buffer_records, assert_buffer_size, assert_enough_bytes_written,
    assert_reader_writer_v2_file_positions,
<<<<<<< HEAD
    test::{install_tracing_helpers, with_temp_dir, SizedRecord},
=======
    test::common::{install_tracing_helpers, with_temp_dir, SizedRecord},
>>>>>>> 38c24354
    variants::disk_v2::{
        common::align16,
        tests::{get_corrected_max_record_size, get_minimum_data_file_size_for_record_payload},
    },
};

#[tokio::test]
async fn writer_error_when_record_is_over_the_limit() {
    with_temp_dir(|dir| {
        let data_dir = dir.to_path_buf();

        async move {
            // Create our buffer with and arbitrarily low max record size, and two write sizes where
            // the first will fit but the second will not.
            let first_write_size = align16(42).try_into().unwrap();
<<<<<<< HEAD
            let first_record = SizedRecord::new(first_write_size);
=======
            let first_record = SizedRecord(first_write_size);
>>>>>>> 38c24354

            let second_write_size = align16((first_write_size + 1).try_into().unwrap())
                .try_into()
                .unwrap();
<<<<<<< HEAD
            let second_record = SizedRecord::new(second_write_size);
=======
            let second_record = SizedRecord(second_write_size);
>>>>>>> 38c24354

            let max_record_size = get_corrected_max_record_size(&first_record);
            let (mut writer, _reader, _acker, ledger) =
                create_buffer_v2_with_max_record_size(data_dir, max_record_size).await;

            assert_buffer_is_empty!(ledger);

            // First write should always complete because we explicitly set the maximum record size to
            // match the exact size of the first record when it is serialized.
            let first_bytes_written = writer
                .write_record(first_record)
                .await
                .expect("write should not fail");
            assert_enough_bytes_written!(first_bytes_written, SizedRecord, first_write_size);

            writer.flush().await.expect("flush should not fail");
            assert_buffer_size!(ledger, 1, first_bytes_written as u64);

            // Second write should fail because it exceeds the size of the first write by at least 16 bytes, which is
            // the alignment of the serializer.
            let _result = writer
                .write_record(second_record)
                .await
                .expect_err("write should fail");

            writer.flush().await.expect("flush should not fail");
            assert_buffer_size!(ledger, 1, first_bytes_written as u64);
        }
    })
    .await;
}

#[tokio::test]
#[ignore]
async fn writer_waits_when_buffer_is_full() {
    let assertion_registry = install_tracing_helpers();
    let fut = with_temp_dir(|dir| {
        let data_dir = dir.to_path_buf();

        async move {
            // Create our buffer with and arbitrarily low max buffer size, and two write sizes that
            // will both fit just under the limit but will provide no chance for another write to
            // fit.
            //
            // The sizes are different so that we can assert that we got back the expected record at
            // each read we perform.
            let first_write_size = 92;
<<<<<<< HEAD
            let first_record = SizedRecord::new(first_write_size);

            let second_write_size = 96;
            let second_record = SizedRecord::new(second_write_size);
=======
            let first_record = SizedRecord(first_write_size);

            let second_write_size = 96;
            let second_record = SizedRecord(second_write_size);
>>>>>>> 38c24354

            let max_data_file_size = get_minimum_data_file_size_for_record_payload(&second_record);
            let (mut writer, mut reader, acker, ledger) =
                create_buffer_v2_with_data_file_count_limit(data_dir, max_data_file_size, 2).await;

            assert_buffer_is_empty!(ledger);

            // First write should always complete because we haven't written anything yet, so we
            // haven't exceed our total buffer size limit yet, or the size limit of the data file
            // itself.  We do need this write to be big enough to exceed the total buffer size
            // limit, though.
            let first_bytes_written = writer
                .write_record(first_record.clone())
                .await
                .expect("write should not fail");
            assert_enough_bytes_written!(first_bytes_written, SizedRecord, first_write_size);

            writer.flush().await.expect("flush should not fail");
            assert_buffer_size!(ledger, 1, first_bytes_written);

            // This write should block because will have exceeded our 100 byte total buffer size
            // limit handily with the first write we did.
            let mut second_record_write = spawn(async {
                writer
<<<<<<< HEAD
                    .write_record(second_record.clone())
=======
                    .write_record(second_record)
>>>>>>> 38c24354
                    .await
                    .expect("write should not fail")
            });

            let called_wait_for_reader = assertion_registry
                .build()
                .with_name("wait_for_reader")
                .with_parent_name("writer_waits_when_buffer_is_full")
                .was_entered()
                .finalize();
            let got_past_wait_for_reader = assertion_registry
                .build()
                .with_name("wait_for_reader")
                .with_parent_name("writer_waits_when_buffer_is_full")
                .was_closed()
                .finalize();
            assert!(!called_wait_for_reader.try_assert());
            assert!(!got_past_wait_for_reader.try_assert());

            assert_pending!(second_record_write.poll());
            called_wait_for_reader.assert();
            assert!(!got_past_wait_for_reader.try_assert());

            // Now do a read, which would theoretically make enough space available, but wait! We
            // actually have to acknowledge the read, too, to update the buffer size.  This read
            // will complete but the second write should still be blocked/not woken up:
            let first_record_read = reader.next().await.expect("read should not fail");
            assert_eq!(first_record_read, Some(first_record));

            // We haven't yet acknowledged the record, so nothing has changed yet:
            assert_pending!(second_record_write.poll());
            assert!(!got_past_wait_for_reader.try_assert());
            assert_buffer_size!(ledger, 1, first_bytes_written);

            // Trigger our second read, which is necessary to actually run the acknowledgement logic
            // that consumes pending acks, potentially deletes data files, etc.  We trigger it
            // before so that we can also validate that when a read is blocking on more data,
            // acknowledging a record will wake it up so it can run the logic.
            let got_past_wait_for_waiter = assertion_registry
                .build()
                .with_name("wait_for_writer")
                .with_parent_name("writer_waits_when_buffer_is_full")
                .was_closed()
                .finalize();

            let notified_waiting_writers = assertion_registry
                .build()
                .with_name("notify_reader_waiters")
                .with_parent_name("writer_waits_when_buffer_is_full")
                .was_closed()
                .finalize();

            let mut second_record_read =
                spawn(async { reader.next().await.expect("read should not fail") });

            assert!(!got_past_wait_for_waiter.try_assert());
            assert!(!notified_waiting_writers.try_assert());
            assert_pending!(second_record_read.poll());

            // Now acknowledge the first record we read.  This will wake up our second read, so it
            // can at least handle the pending acknowledgements logic, but it won't actually be ready,
            // because the second write hasn't completed yet:
            acker.ack(1);
            while !(got_past_wait_for_waiter.try_assert() && notified_waiting_writers.try_assert())
            {
                assert_pending!(second_record_read.poll());
            }

            // And now the writer should be woken up since the acknowledgement was processed, and
            // the blocked write should be able to complete:
            assert_buffer_is_empty!(ledger);

            let second_bytes_written = second_record_write.await;
            assert_enough_bytes_written!(second_bytes_written, SizedRecord, second_write_size);

            writer.flush().await.expect("flush should not fail");

            // Close the writer which closes everything so that our final read indicates that we've
            // reached the end, which is what we want and expect.
            writer.close();

            assert_buffer_size!(ledger, 1, second_bytes_written);

            // And now our second read, after having been woken up to drive the pending
            // acknowledgement, should now be woken up again and be able to read the second write,
            // but again, we haven't acknowledged it yet, so the ledger is not yet updated:
            let second_record_read_result = second_record_read.await;
            assert_eq!(second_record_read_result, Some(second_record));
            assert_buffer_size!(ledger, 1, second_bytes_written);

            // Now acknowledge the record, and do our final read:
            acker.ack(1);

            let final_record_read = reader.next().await.expect("read should not fail");
            assert_eq!(final_record_read, None);
            assert_buffer_is_empty!(ledger);
        }
    });

    let parent = trace_span!("writer_waits_when_buffer_is_full");
    fut.instrument(parent.or_current()).await;
}

#[tokio::test]
async fn writer_rolls_data_files_when_the_limit_is_exceeded() {
    with_temp_dir(|dir| {
        let data_dir = dir.to_path_buf();

        async move {
            // Create our buffer with and arbitrarily low max buffer size, and two write sizes that
            // will both fit just under the limit but will provide no chance for another write to
            // fit.  This will trigger data file rollover when we attempt the second write.
            //
            // The sizes are different so that we can assert that we got back the expected record at
            // each read we perform.
            let first_write_size = 92;
<<<<<<< HEAD
            let first_record = SizedRecord::new(first_write_size);

            let second_write_size = 96;
            let second_record = SizedRecord::new(second_write_size);
=======
            let first_record = SizedRecord(first_write_size);

            let second_write_size = 96;
            let second_record = SizedRecord(second_write_size);
>>>>>>> 38c24354

            let max_data_file_size = get_minimum_data_file_size_for_record_payload(&second_record);
            let (mut writer, mut reader, acker, ledger) =
                create_buffer_v2_with_max_data_file_size(data_dir, max_data_file_size).await;

            assert_buffer_is_empty!(ledger);
            assert_reader_writer_v2_file_positions!(ledger, 0, 0);

            // First write should always complete because we haven't written anything yet, so we
            // haven't exceed our total buffer size limit yet, or the size limit of the data file
            // itself.  We do need this write to be big enough to exceed the max data file limit,
            // though.
            let first_bytes_written = writer
                .write_record(first_record.clone())
                .await
                .expect("write should not fail");
            assert_enough_bytes_written!(first_bytes_written, SizedRecord, first_write_size);

            writer.flush().await.expect("flush should not fail");
            assert_buffer_size!(ledger, 1, first_bytes_written);
            assert_reader_writer_v2_file_positions!(ledger, 0, 0);

            // Second write should also always complete, but at this point, we should have rolled
            // over to the next data file.
            let second_bytes_written = writer
                .write_record(second_record.clone())
                .await
                .expect("write should not fail");
            assert_enough_bytes_written!(second_bytes_written, SizedRecord, second_write_size);

            writer.flush().await.expect("flush should not fail");
            writer.close();

            assert_buffer_size!(ledger, 2, (first_bytes_written + second_bytes_written));
            assert_reader_writer_v2_file_positions!(ledger, 0, 1);

            // Now read both records, make sure they are what we expect, etc.
            let first_record_read = reader.next().await.expect("read should not fail");
            assert_eq!(first_record_read, Some(first_record));
            acker.ack(1);

            assert_buffer_size!(ledger, 2, (first_bytes_written + second_bytes_written));
            assert_reader_writer_v2_file_positions!(ledger, 0, 1);

            let second_record_read = reader.next().await.expect("read should not fail");
            assert_eq!(second_record_read, Some(second_record));
            acker.ack(1);

            assert_buffer_size!(ledger, 1, second_bytes_written);
            assert_reader_writer_v2_file_positions!(ledger, 1, 1);

            let final_empty_read = reader.next().await.expect("read should not fail");
            assert_eq!(final_empty_read, None);

            assert_buffer_is_empty!(ledger);
            assert_reader_writer_v2_file_positions!(ledger, 1, 1);
        }
    })
    .await;
}

#[tokio::test]
async fn writer_rolls_data_files_when_the_limit_is_exceeded_after_reload() {
    let _a = install_tracing_helpers();
    with_temp_dir(|dir| {
        let data_dir = dir.to_path_buf();

        async move {
            // Create our buffer with an arbitrarily low max buffer size, and two write sizes that
            // will both fit just under the limit but will provide no chance for another write to
            // fit.  This will trigger data file rollover when we attempt the second write.
            //
            // The sizes are different so that we can assert that we got back the expected record at
            // each read we perform.
            let first_write_size = 92;
<<<<<<< HEAD
            let first_record = SizedRecord::new(first_write_size);

            let second_write_size = 96;
            let second_record = SizedRecord::new(second_write_size);
=======
            let first_record = SizedRecord(first_write_size);

            let second_write_size = 96;
            let second_record = SizedRecord(second_write_size);
>>>>>>> 38c24354

            let max_data_file_size = get_minimum_data_file_size_for_record_payload(&second_record);
            let (mut writer, _, _, ledger) =
                create_buffer_v2_with_max_data_file_size(data_dir.clone(), max_data_file_size)
                    .await;

            assert_buffer_is_empty!(ledger);
            assert_reader_writer_v2_file_positions!(ledger, 0, 0);

            // First write should always complete because we haven't written anything yet, so we
            // haven't exceed our total buffer size limit yet, or the size limit of the data file
            // itself.  We do need this write to be big enough to exceed the max data file limit,
            // though.
            let first_bytes_written = writer
                .write_record(first_record.clone())
                .await
                .expect("write should not fail");
            assert_enough_bytes_written!(first_bytes_written, SizedRecord, first_write_size);

            writer.flush().await.expect("flush should not fail");
            assert_buffer_size!(ledger, 1, first_bytes_written);
            assert_reader_writer_v2_file_positions!(ledger, 0, 0);

            // Now drop the original reader/writer and reload it.  We want to make sure that when
            // the current writer data file is at or over the limit, the writer can correctly
            // determine whether or not it should simply move to the next file ID or if it actually
            // needs to wait for the reader.
            drop(writer);
            drop(ledger);

            let open_wait = Duration::from_secs(5);
            let second_buffer_open =
                create_buffer_v2_with_max_data_file_size(data_dir, max_data_file_size);
            let (mut writer, mut reader, acker, ledger) = timeout(open_wait, second_buffer_open)
                .await
                .expect("failed to open buffer a second time in the expected timeframe");
            assert_buffer_size!(ledger, 1, first_bytes_written);
            assert_reader_writer_v2_file_positions!(ledger, 0, 0);

            // Second write should also always complete, but at this point, we should have rolled
            // over to the next data file.
            let second_bytes_written = writer
                .write_record(second_record.clone())
                .await
                .expect("write should not fail");
            assert_enough_bytes_written!(second_bytes_written, SizedRecord, second_write_size);

            writer.flush().await.expect("flush should not fail");
            writer.close();

            assert_buffer_size!(ledger, 2, (first_bytes_written + second_bytes_written));
            assert_reader_writer_v2_file_positions!(ledger, 0, 1);

            // Now read both records, make sure they are what we expect, etc.
            let first_record_read = reader.next().await.expect("read should not fail");
            assert_eq!(first_record_read, Some(first_record));
            acker.ack(1);

            assert_buffer_size!(ledger, 2, (first_bytes_written + second_bytes_written));
            assert_reader_writer_v2_file_positions!(ledger, 0, 1);

            let second_record_read = reader.next().await.expect("read should not fail");
            assert_eq!(second_record_read, Some(second_record));
            acker.ack(1);

            assert_buffer_size!(ledger, 1, second_bytes_written);
            assert_reader_writer_v2_file_positions!(ledger, 1, 1);

            let final_empty_read = reader.next().await.expect("read should not fail");
            assert_eq!(final_empty_read, None);

            assert_buffer_is_empty!(ledger);
            assert_reader_writer_v2_file_positions!(ledger, 1, 1);
        }
    })
    .await;
}

#[tokio::test]
async fn writer_try_write_returns_when_buffer_is_full() {
    let _a = install_tracing_helpers();
    with_temp_dir(|dir| {
        let data_dir = dir.to_path_buf();

        async move {
            // Create our buffer with an arbitrarily low max buffer size, such that we can construct
            // two writes that would otherwise fit by themselves but will end up with the second not
            // being able to fit as the buffer is exactly full.
            let write_size = 96;
<<<<<<< HEAD
            let first_record = SizedRecord::new(write_size);
            let second_record = SizedRecord::new(write_size);
=======
            let first_record = SizedRecord(write_size);
            let second_record = SizedRecord(write_size);
>>>>>>> 38c24354

            let max_data_file_size = get_minimum_data_file_size_for_record_payload(&second_record);
            let (mut writer, _, _, ledger) =
                create_buffer_v2_with_data_file_count_limit(data_dir, max_data_file_size, 2).await;

            assert_buffer_is_empty!(ledger);

            // First write should succeed because it is exactly the maximum size of a data file.
            let first_write_result = writer
                .try_write_record(first_record)
                .await
                .expect("write should not fail");
            assert_eq!(first_write_result, None);
            writer.flush().await.expect("flush should not fail");

            // This write should return immediately because the buffer should be exactly full at this point:
            let second_write_result = writer
<<<<<<< HEAD
                .try_write_record(second_record.clone())
=======
                .try_write_record(second_record)
>>>>>>> 38c24354
                .await
                .expect("write should not fail");
            assert_eq!(second_write_result, Some(second_record));
        }
    })
    .await;
}

#[tokio::test]
async fn writer_can_validate_last_write_when_buffer_is_full() {
    let _a = install_tracing_helpers();
    with_temp_dir(|dir| {
        let data_dir = dir.to_path_buf();

        async move {
            // Create our buffer with an arbitrarily low max buffer size, such that we can construct
            // two writes that would otherwise fit by themselves but will end up with the second not
            // being able to fit as the buffer is exactly full.
            let write_size = 96;
<<<<<<< HEAD
            let first_record = SizedRecord::new(write_size);
            let second_record = SizedRecord::new(write_size);
=======
            let first_record = SizedRecord(write_size);
            let second_record = SizedRecord(write_size);
>>>>>>> 38c24354

            let max_data_file_size = get_minimum_data_file_size_for_record_payload(&second_record);
            let (mut writer, _, _, ledger) = create_buffer_v2_with_data_file_count_limit(
                data_dir.clone(),
                max_data_file_size,
                2,
            )
            .await;

            assert_buffer_is_empty!(ledger);

            // First write should succeed because it is exactly the maximum size of a data file.
            let first_write_result = writer
                .try_write_record(first_record)
                .await
                .expect("write should not fail");
            assert_eq!(first_write_result, None);
            writer.flush().await.expect("flush should not fail");

            // This write should return immediately because the buffer should be exactly full at this point:
            let second_write_result = writer
<<<<<<< HEAD
                .try_write_record(second_record.clone())
=======
                .try_write_record(second_record)
>>>>>>> 38c24354
                .await
                .expect("write should not fail");
            assert_eq!(second_write_result, Some(second_record));

            // Now that we know that the buffer is truly full, close it and reopen it. Even though
            // it's full, this should succeed because being full should not block things like
            // reading/validating the last write, etc.
            drop(writer);
            drop(ledger);

            let (_, _, _, ledger) = create_buffer_v2_with_data_file_count_limit::<_, SizedRecord>(
                data_dir,
                max_data_file_size,
                2,
            )
            .await;
            assert_buffer_records!(ledger, 1);
        }
    })
    .await;
}<|MERGE_RESOLUTION|>--- conflicted
+++ resolved
@@ -11,11 +11,7 @@
 use crate::{
     assert_buffer_is_empty, assert_buffer_records, assert_buffer_size, assert_enough_bytes_written,
     assert_reader_writer_v2_file_positions,
-<<<<<<< HEAD
-    test::{install_tracing_helpers, with_temp_dir, SizedRecord},
-=======
     test::common::{install_tracing_helpers, with_temp_dir, SizedRecord},
->>>>>>> 38c24354
     variants::disk_v2::{
         common::align16,
         tests::{get_corrected_max_record_size, get_minimum_data_file_size_for_record_payload},
@@ -31,20 +27,12 @@
             // Create our buffer with and arbitrarily low max record size, and two write sizes where
             // the first will fit but the second will not.
             let first_write_size = align16(42).try_into().unwrap();
-<<<<<<< HEAD
-            let first_record = SizedRecord::new(first_write_size);
-=======
             let first_record = SizedRecord(first_write_size);
->>>>>>> 38c24354
 
             let second_write_size = align16((first_write_size + 1).try_into().unwrap())
                 .try_into()
                 .unwrap();
-<<<<<<< HEAD
-            let second_record = SizedRecord::new(second_write_size);
-=======
             let second_record = SizedRecord(second_write_size);
->>>>>>> 38c24354
 
             let max_record_size = get_corrected_max_record_size(&first_record);
             let (mut writer, _reader, _acker, ledger) =
@@ -92,17 +80,10 @@
             // The sizes are different so that we can assert that we got back the expected record at
             // each read we perform.
             let first_write_size = 92;
-<<<<<<< HEAD
-            let first_record = SizedRecord::new(first_write_size);
-
-            let second_write_size = 96;
-            let second_record = SizedRecord::new(second_write_size);
-=======
             let first_record = SizedRecord(first_write_size);
 
             let second_write_size = 96;
             let second_record = SizedRecord(second_write_size);
->>>>>>> 38c24354
 
             let max_data_file_size = get_minimum_data_file_size_for_record_payload(&second_record);
             let (mut writer, mut reader, acker, ledger) =
@@ -127,11 +108,7 @@
             // limit handily with the first write we did.
             let mut second_record_write = spawn(async {
                 writer
-<<<<<<< HEAD
-                    .write_record(second_record.clone())
-=======
                     .write_record(second_record)
->>>>>>> 38c24354
                     .await
                     .expect("write should not fail")
             });
@@ -248,17 +225,10 @@
             // The sizes are different so that we can assert that we got back the expected record at
             // each read we perform.
             let first_write_size = 92;
-<<<<<<< HEAD
-            let first_record = SizedRecord::new(first_write_size);
-
-            let second_write_size = 96;
-            let second_record = SizedRecord::new(second_write_size);
-=======
             let first_record = SizedRecord(first_write_size);
 
             let second_write_size = 96;
             let second_record = SizedRecord(second_write_size);
->>>>>>> 38c24354
 
             let max_data_file_size = get_minimum_data_file_size_for_record_payload(&second_record);
             let (mut writer, mut reader, acker, ledger) =
@@ -334,17 +304,10 @@
             // The sizes are different so that we can assert that we got back the expected record at
             // each read we perform.
             let first_write_size = 92;
-<<<<<<< HEAD
-            let first_record = SizedRecord::new(first_write_size);
-
-            let second_write_size = 96;
-            let second_record = SizedRecord::new(second_write_size);
-=======
             let first_record = SizedRecord(first_write_size);
 
             let second_write_size = 96;
             let second_record = SizedRecord(second_write_size);
->>>>>>> 38c24354
 
             let max_data_file_size = get_minimum_data_file_size_for_record_payload(&second_record);
             let (mut writer, _, _, ledger) =
@@ -434,13 +397,8 @@
             // two writes that would otherwise fit by themselves but will end up with the second not
             // being able to fit as the buffer is exactly full.
             let write_size = 96;
-<<<<<<< HEAD
-            let first_record = SizedRecord::new(write_size);
-            let second_record = SizedRecord::new(write_size);
-=======
             let first_record = SizedRecord(write_size);
             let second_record = SizedRecord(write_size);
->>>>>>> 38c24354
 
             let max_data_file_size = get_minimum_data_file_size_for_record_payload(&second_record);
             let (mut writer, _, _, ledger) =
@@ -458,11 +416,7 @@
 
             // This write should return immediately because the buffer should be exactly full at this point:
             let second_write_result = writer
-<<<<<<< HEAD
-                .try_write_record(second_record.clone())
-=======
                 .try_write_record(second_record)
->>>>>>> 38c24354
                 .await
                 .expect("write should not fail");
             assert_eq!(second_write_result, Some(second_record));
@@ -482,13 +436,8 @@
             // two writes that would otherwise fit by themselves but will end up with the second not
             // being able to fit as the buffer is exactly full.
             let write_size = 96;
-<<<<<<< HEAD
-            let first_record = SizedRecord::new(write_size);
-            let second_record = SizedRecord::new(write_size);
-=======
             let first_record = SizedRecord(write_size);
             let second_record = SizedRecord(write_size);
->>>>>>> 38c24354
 
             let max_data_file_size = get_minimum_data_file_size_for_record_payload(&second_record);
             let (mut writer, _, _, ledger) = create_buffer_v2_with_data_file_count_limit(
@@ -510,11 +459,7 @@
 
             // This write should return immediately because the buffer should be exactly full at this point:
             let second_write_result = writer
-<<<<<<< HEAD
-                .try_write_record(second_record.clone())
-=======
                 .try_write_record(second_record)
->>>>>>> 38c24354
                 .await
                 .expect("write should not fail");
             assert_eq!(second_write_result, Some(second_record));
